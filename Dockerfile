FROM condaforge/mambaforge
RUN apt-get update
RUN apt-get install sudo
<<<<<<< HEAD
=======
COPY environment.yml .
RUN mamba env create -n dev_env -f environment.yml
>>>>>>> e9c47343
<|MERGE_RESOLUTION|>--- conflicted
+++ resolved
@@ -1,8 +1,3 @@
 FROM condaforge/mambaforge
 RUN apt-get update
-RUN apt-get install sudo
-<<<<<<< HEAD
-=======
-COPY environment.yml .
-RUN mamba env create -n dev_env -f environment.yml
->>>>>>> e9c47343
+RUN apt-get install sudo