--- conflicted
+++ resolved
@@ -7,12 +7,7 @@
   - pip
   - numpy
   - dataclasses
-<<<<<<< HEAD
-  - tqdm
-  - taxonkit=0.12.0
-=======
   - bioconda::taxonkit=0.12.0
->>>>>>> e9c47343
   - networkx=2.6.3
   - pytest
   - pytest-console-scripts